package main

import (
    "fmt"
    "os"

    rpc "github.com/gfronza/porthos/server"
)

func main() {
    broker, err := rpc.NewBroker(os.Getenv("AMQP_URL"))

    if err != nil {
        fmt.Printf("Error creating broker")
        panic(err)
    }

    defer broker.Close()

<<<<<<< HEAD
    userService, err := server.NewServer(broker, "UserService", 3000)
=======
    userService, err := rpc.NewServer(broker, "UserService", 4)
>>>>>>> 1fad727e

    if err != nil {
        fmt.Printf("Error creating server")
        panic(err)
    }

    defer userService.Close()

    userService.Register("doSomething", func(req rpc.Request, res *rpc.Response) {
        // nothing to do yet.
    })

    userService.Register("doSomethingThatReturnsValue", func(req rpc.Request, res *rpc.Response) {
        type test struct {
            Original    float64 `json:"original"`
            Sum         float64 `json:"sum"`
        }

        x := req.GetArg(0).AsFloat64()

        res.JSON(test{x, x+1})
    })

    fmt.Println("RPC server is waiting for incoming requests...")
    userService.ServeForever()
}<|MERGE_RESOLUTION|>--- conflicted
+++ resolved
@@ -17,11 +17,7 @@
 
     defer broker.Close()
 
-<<<<<<< HEAD
-    userService, err := server.NewServer(broker, "UserService", 3000)
-=======
     userService, err := rpc.NewServer(broker, "UserService", 4)
->>>>>>> 1fad727e
 
     if err != nil {
         fmt.Printf("Error creating server")
